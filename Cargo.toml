--- conflicted
+++ resolved
@@ -14,29 +14,19 @@
 default = ["eip4361"]
 
 [dependencies]
-<<<<<<< HEAD
-=======
 siwe = "0.4"
-iri-string = { version = "0.4", features = ["serde", "serde-std"] }
->>>>>>> 066d5728
+iri-string = { version = "0.6", features = ["serde", "serde-std"] }
 thiserror = "1.0"
-siwe = { git = "https://github.com/boneyard93501/siwe-rs.git", branch = "updates" }
-iri-string = { version = "0.6.0", features = ["serde", "std"] }
 url = "2.2"
 async-trait = "0.1"
 serde = "1.0"
-<<<<<<< HEAD
 libipld = "0.14"
 serde_with = "2.0"
-=======
-libipld = "0.13"
-serde_with = "1.11"
 time = { version = "0.3", features = ["parsing", "formatting"] }
->>>>>>> 066d5728
 http = "0.2.5"
 hex = { version = "0.4", optional = true }
 ethers-core = { version = "0.17.0", optional = true }
 time = "0.3.13"
 
 [dev-dependencies]
-async-std = { version = "1.10", features = ["attributes"] }
+async-std = { version = "1.10", features = ["attributes"] }